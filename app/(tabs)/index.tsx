--- conflicted
+++ resolved
@@ -23,16 +23,6 @@
 
 const { width: SCREEN_WIDTH, height: SCREEN_HEIGHT } = Dimensions.get('window');
 
-// Pre-load all images to prevent iOS flickering
-const IMAGES = {
-  cloud: require('@/cloud.png'),
-  sun: require('@/sun.png.png'),
-  windmillSpritesheet: require('@/windmill-spritesheet.png'),
-  moonSpritesheet: require('@/moon-spritesheet.png'),
-  sheepSpritesheet: require('@/assets/sprites/sheep/sheep-spritesheet.png'),
-  sheepDefault: require('@/assets/sprites/sheep/default.png'),
-};
-
 export default function HomeScreen() {
   const router = useRouter();
   const { user, initializeUser, addSheep, deleteAllSheep, sleepHistory } = useGameStore();
@@ -75,35 +65,28 @@
     }
   }, [manualOverride]);
 
-  // Consolidated animation timer for better iOS performance
+  // Animate moon frames (switch every second)
   useEffect(() => {
-    let frameCounter = 0;
-    const interval = setInterval(() => {
-      frameCounter++;
-
-      // Update windmill every 500ms
-      setWindmillFrame(prev => (prev === 0 ? 1 : 0));
-
-      // Update sheep every second
-      if (frameCounter % 2 === 0) {
-        setSheepFrame(prev => (prev === 0 ? 1 : 0));
-      }
-
-      // Update moon if night mode (every second)
-      if (isNightMode && frameCounter % 2 === 0) {
+    if (isNightMode) {
+      const interval = setInterval(() => {
         setMoonFrame(prev => (prev === 0 ? 1 : 0));
-      }
-    }, 500); // Base interval of 500ms
-
-    return () => clearInterval(interval);
-  }, [isNightMode]);
-
-  // Reset moon frame when not in night mode
-  useEffect(() => {
-    if (!isNightMode) {
+      }, 1000); // Switch frames every 1 second
+
+      return () => clearInterval(interval);
+    } else {
+      // Reset moon frame when switching to day
       setMoonFrame(0);
     }
   }, [isNightMode]);
+
+  // Animate sheep frames (switch every second)
+  useEffect(() => {
+    const interval = setInterval(() => {
+      setSheepFrame(prev => (prev === 0 ? 1 : 0));
+    }, 1000); // Switch frames every 1 second
+
+    return () => clearInterval(interval);
+  }, []);
 
   // Toggle day/night for testing
   const toggleDayNight = () => {
@@ -153,6 +136,15 @@
     if (!user) {
       initializeUser('Shepherd');
     }
+  }, []);
+
+  // Windmill animation - toggle frames twice per second (every 500ms)
+  useEffect(() => {
+    const interval = setInterval(() => {
+      setWindmillFrame(prev => prev === 0 ? 1 : 0);
+    }, 500);
+
+    return () => clearInterval(interval);
   }, []);
 
   // Load positions for sheep based on their grid spots
@@ -292,7 +284,7 @@
         <View style={styles.cloudHeaderContainer}>
           <Image
             key="cloud-header"
-            source={IMAGES.cloud}
+            source={require('@/cloud.png')}
             style={styles.cloudHeader}
             resizeMode="contain"
           />
@@ -301,35 +293,29 @@
 
         {/* Sun/Moon Icon - Below Header */}
         <View style={styles.sunContainer}>
-          {isNightMode ? (
-            <View style={styles.moonContainer}>
-              <Image
-                source={IMAGES.moonSpritesheet}
-                style={[
-                  styles.moonSpritesheet,
-                  { transform: [{ translateX: moonFrame * -180 }] }
-                ]}
-              />
-            </View>
-          ) : (
-            <Image
-              source={IMAGES.sun}
-              style={styles.sun}
-              resizeMode="contain"
-            />
-          )}
-        </View>
-
-        {/* 3D Farm Platform with Animated Windmill */}
-        <View style={styles.farmPlatform}>
           <Image
-            source={IMAGES.windmillSpritesheet}
-            style={[
-              styles.windmillSpritesheet,
-              { transform: [{ translateX: windmillFrame * -315 }] }
-            ]}
+            key="sun-moon-image"
+            source={
+              isNightMode
+                ? moonFrame === 0
+                  ? require('@/moon-frame1.png')
+                  : require('@/moon-frame2.png')
+                : require('@/sun.png.png')
+            }
+            style={isNightMode ? styles.moon : styles.sun}
+            resizeMode="contain"
           />
         </View>
+
+        {/* 3D Farm Platform with Animated Windmill */}
+        <Image
+          key="windmill-platform"
+          source={windmillFrame === 0
+            ? require('@/farm-windmill-1.png')
+            : require('@/farm-windmill-2.png')}
+          style={styles.farmPlatform}
+          resizeMode="contain"
+        />
 
         {/* Sheep on Farm - Diamond shaped grass block */}
         <View style={styles.sheepContainer}>
@@ -339,24 +325,22 @@
             if (!position) return null; // Don't render until position is loaded
 
             return (
-              <View
+              <Image
                 key={sheep.id}
+                source={
+                  sheepFrame === 0
+                    ? require('@/assets/sprites/sheep/sheep-frame1.png')
+                    : require('@/assets/sprites/sheep/sheep-frame2.png')
+                }
                 style={[
-                  styles.sheepSpriteContainer,
+                  styles.sheepSprite,
                   {
                     left: position.x,
                     top: position.y,
                   },
                 ]}
-              >
-                <Image
-                  source={IMAGES.sheepSpritesheet}
-                  style={[
-                    styles.sheepSpritesheet,
-                    { transform: [{ translateX: sheepFrame * -60 }] }
-                  ]}
-                />
-              </View>
+                resizeMode="contain"
+              />
             );
           })}
         </View>
@@ -409,13 +393,6 @@
       <View style={[styles.screen, { backgroundColor: isNightMode ? '#00142f' : '#b9d6fe' }]}>
         {/* Large Shleepy Character - Now Clickable */}
         <View style={styles.shleepyContainer}>
-<<<<<<< HEAD
-          <Image
-            source={IMAGES.sheepDefault}
-            style={styles.shleepyCharacter}
-            resizeMode="contain"
-          />
-=======
           <TouchableOpacity
             onPress={handleShleepyClick}
             disabled={isLoadingMessage}
@@ -441,7 +418,6 @@
               </Text>
             </View>
           )}
->>>>>>> f7ed8889
         </View>
 
         {/* Stats Card */}
@@ -562,15 +538,6 @@
     width: 180,
     height: 180,
   },
-  moonContainer: {
-    width: 180,
-    height: 180,
-    overflow: 'hidden',
-  },
-  moonSpritesheet: {
-    width: 360, // 2 frames * 180
-    height: 180,
-  },
   currencyBar: {
     position: 'absolute',
     left: 20,
@@ -601,11 +568,7 @@
     left: SCREEN_WIDTH * 0.08,
     width: SCREEN_WIDTH * 0.84,
     height: SCREEN_HEIGHT * 0.48,
-    overflow: 'hidden', // Hide parts of spritesheet outside frame
-  },
-  windmillSpritesheet: {
-    width: 630, // 2 frames * 315px
-    height: 389,
+    overflow: 'visible',
   },
   sheepContainer: {
     position: 'absolute',
@@ -617,14 +580,9 @@
     zIndex: 5,
     overflow: 'visible',
   },
-  sheepSpriteContainer: {
+  sheepSprite: {
     position: 'absolute',
     width: 60,
-    height: 60,
-    overflow: 'hidden', // Hide parts of spritesheet outside frame
-  },
-  sheepSpritesheet: {
-    width: 120, // 2 frames * 60
     height: 60,
   },
 
